--- conflicted
+++ resolved
@@ -2,7 +2,6 @@
 
 [<img src="https://readthedocs.org/projects/junocamprojection/badge/?version=latest&style=flat-default">](https://junocamprojection.readthedocs.io/en/latest/)
 
-<<<<<<< HEAD
 This is a tool to process and project JunoCam images onto a lat/lon grid.
 
 >[!NOTE]
@@ -15,13 +14,9 @@
 ```
 
 Install the python dependencies using the `uv sync`:
-
 ```bash
 uv sync
 ```
-=======
-This is a tool to process and project JunoCam images onto any geographic coordinate system. 
->>>>>>> 58881d39
 
 ## Installation
 To run the projection code, the C extension needs to be compiled. To do this, run,
